--- conflicted
+++ resolved
@@ -193,13 +193,9 @@
         checkpoint_path = os.path.join(config.eval.experiment_path, "best_model.pth")
         model = load_weights(model, checkpoint_path)
 
-<<<<<<< HEAD
-    return model #torch.compile(model)
-=======
     if hasattr(torch, "compile"):
         return torch.compile(model)
     return model
->>>>>>> a2c99aee
 
 
 def _check_loaded_model(model, config):
