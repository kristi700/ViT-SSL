--- conflicted
+++ resolved
@@ -66,16 +66,11 @@
         )
         self.student_backbone = copy.deepcopy(self.teacher_backbone)
 
-<<<<<<< HEAD
+        # NOTE- done without deepcopy due to pytorch bug - (https://github.com/pytorch/pytorch/issues/28594)
         self.teacher_head = DINOHead(encoder_embed_dim, output_dim)
-        self.student_head = copy.deepcopy(self.teacher_head)
-=======
-        # NOTE- done without deepcopy due to pytorch bug - (https://github.com/pytorch/pytorch/issues/28594)
-        self.teacher_head = DINOHead(embed_dim, output_dim)
-        self.student_head = DINOHead(embed_dim, output_dim)
+        self.student_head = DINOHead(encoder_embed_dim, output_dim)
 
         self.student_head.load_state_dict(self.teacher_head.state_dict())
->>>>>>> a2c99aee
 
         for param in self.teacher_backbone.parameters():
             param.requires_grad = False
